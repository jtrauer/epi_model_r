--- conflicted
+++ resolved
@@ -570,13 +570,8 @@
             self.reporting_sigfigs, self.entry_compartment, self.starting_population, \
             self.starting_compartment, self.equilibrium_stopping_tolerance, self.outputs, self.integration_type, \
             self.output_connections, self.infectious_populations, self.infectious_denominators, \
-<<<<<<< HEAD
-            self.derived_output_functions, self.transition_indices_to_implement, self.death_indices_to_implement,\
-            self.change_indices_to_implement = (None for _ in range(23))
-=======
             self.derived_output_functions, self.transition_indices_to_implement, self.death_indices_to_implement, \
-            self.death_output_categories, self.ticker = (None for _ in range(24))
->>>>>>> 5b2fbe85
+            self.death_output_categories, self.ticker, self.change_indices_to_implement = (None for _ in range(25))
 
         # for storing derived output in db
         self.step = 0
@@ -1219,8 +1214,6 @@
                 find_stem(self.transition_flows.to[row]) == self.output_connections[output]["to"] and
                 self.output_connections[output]["origin_condition"] in self.transition_flows.origin[row] and
                 self.output_connections[output]["to_condition"] in self.transition_flows.to[row]]
-<<<<<<< HEAD
-=======
 
     def find_output_death_indices(self, _death_output):
         """
@@ -1231,7 +1224,6 @@
                 self.death_flows.implement[row] == len(self.all_stratifications) and
                 all([restriction in find_name_components(self.death_flows.origin[row])
                      for restriction in _death_output])]
->>>>>>> 5b2fbe85
 
     """
     simple output methods, although most outputs will be managed outside of this module
