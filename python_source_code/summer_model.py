--- conflicted
+++ resolved
@@ -1856,23 +1856,14 @@
                        mixing_matrix=hiv_mixing,
                        verbose=False)
 
-<<<<<<< HEAD
     sir_model.stratify("strain", ["sensitive", "resistant"], ["infectious"], requested_proportions={}, verbose=False)
 
-    # age_mixing = numpy.eye(4)
-=======
-    age_mixing = numpy.eye(4)
->>>>>>> 0c4d49cd
-    # # age_mixing = None
+    # age_mixing = None
     # sir_model.stratify("age", [1, 10, 3], [], {}, {"recovery": {"1": 0.5, "10": 0.8}},
     #                     infectiousness_adjustments={"1": 0.8},
     #                     mixing_matrix=age_mixing, verbose=False)
 
-    # print(sir_model.transition_flows)
-
     sir_model.run_model()
-    print(sir_model.mixing_matrix)
-    print(sir_model.transition_flows)
 
     # create_flowchart(sir_model)
     #
